--- conflicted
+++ resolved
@@ -240,14 +240,6 @@
 
     private
 
-<<<<<<< HEAD
-    def check_space_is_empty!(space, action)
-      raise CloudController::Errors::ApiError.new_from_details(
-        'UnableToPerform',
-        "#{action} the Isolation Segment to the Space",
-        'Cannot change the Isolation Segment for a Space containing Apps') unless space.app_models.empty?
-    end
-
     def add_role(guid, role, user_id, username)
       user = User.first(guid: user_id) || User.create(guid: user_id)
 
@@ -271,8 +263,6 @@
       @user_event_repository.record_space_role_remove(space, user, role, SecurityContext.current_user, SecurityContext.current_user_email, request_attrs)
     end
 
-=======
->>>>>>> 3d60e8ca
     def after_create(space)
       @space_event_repository.record_space_create(space, SecurityContext.current_user, SecurityContext.current_user_email, request_attrs)
     end
