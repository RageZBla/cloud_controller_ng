--- conflicted
+++ resolved
@@ -291,12 +291,7 @@
     end
 
     def after_create(organization)
-<<<<<<< HEAD
       @organization_event_repository.record_organization_create(organization, UserAuditInfo.from_context(SecurityContext), request_attrs)
-      return if SecurityContext.admin?
-      organization.add_user(user)
-      organization.add_manager(user)
-=======
       unless SecurityContext.admin?
         organization.add_user(user)
         organization.add_manager(user)
@@ -317,7 +312,6 @@
       organization.managers.each do |manager|
         @user_event_repository.record_organization_role_add(organization, manager, 'manager', UserAuditInfo.from_context(SecurityContext), request_attrs)
       end
->>>>>>> 3d39d239
     end
 
     def after_update(organization)
