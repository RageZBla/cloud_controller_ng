--- conflicted
+++ resolved
@@ -68,16 +68,12 @@
       raise VCAP::Errors::ApiError.new_from_details("AssociationNotEmpty", "user", "spaces in the org") unless ([user.spaces, user.audited_spaces, user.managed_spaces].flatten & spaces).empty?
       super(user)
     end
-<<<<<<< HEAD
-=======
 
     def remove_user_recursive(user)
       ([user.spaces, user.audited_spaces, user.managed_spaces].flatten & spaces).each do |space|
         user.remove_spaces space
       end
     end
-
->>>>>>> 1bb27756
 
     def self.user_visibility_filter(user)
       Sequel.or(
