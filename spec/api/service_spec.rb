require File.expand_path("../spec_helper", __FILE__)

module VCAP::CloudController
  describe VCAP::CloudController::Service do
<<<<<<< HEAD
    include_examples "uaa authenticated api", path: "/v2/services"
    include_examples "enumerating objects", path: "/v2/services", model: Models::Service
    include_examples "reading a valid object", path: "/v2/services", model: Models::Service, basic_attributes: %w(label provider url description version)
    include_examples "operations on an invalid object", path: "/v2/services"
    include_examples "creating and updating", path: "/v2/services", model: Models::Service, required_attributes: %w(label provider url description version), unique_attributes: %w(label provider), extra_attributes: %w(extra)
    include_examples "deleting a valid object", path: "/v2/services", model: Models::Service,
      one_to_many_collection_ids: {:service_plans => lambda { |service| Models::ServicePlan.make(:service => service) }},
      one_to_many_collection_ids_without_url: {}
    include_examples "collection operations", path: "/v2/services", model: Models::Service,
      one_to_many_collection_ids: {
        service_plans: lambda { |service| Models::ServicePlan.make(service: service) }
      },
      many_to_one_collection_ids: {},
      many_to_many_collection_ids: {}
=======

    it_behaves_like "a CloudController API", {
      :path                 => "/v2/services",
      :model                => Models::Service,
      :required_attributes  => [:label, :provider, :url, :description, :version],
      :extra_attributes     => [:extra],
      :unique_attributes    => [:label, :provider],
      :ci_attributes        => [:label, :provider],
      :one_to_many_collection_ids  => {
        :service_plans => lambda { |service| Models::ServicePlan.make(:service => service) }
      }
    }
>>>>>>> 8c9e7ace

    shared_examples "enumerate and read service only" do |perm_name|
      include_examples "permission checks", perm_name,
        :model => Models::Service,
        :path => "/v2/services",
        :permissions_overlap => true,
        :enumerate => 7,
        :create => :not_allowed,
        :read => :allowed,
        :modify => :not_allowed,
        :delete => :not_allowed
    end

    describe "Permissions" do
      include_context "permissions"

      before(:all) do
        reset_database
        5.times do
          Models::Service.make
        end
        @obj_a = Models::Service.make
        @obj_b = Models::Service.make
      end

      let(:creation_req_for_a) do
        Yajl::Encoder.encode(
          :label => Sham.label,
          :provider => Sham.provider,
          :url => Sham.url,
          :description => Sham.description,
          :version => Sham.version)
      end

      let(:update_req_for_a) do
        Yajl::Encoder.encode(:label => Sham.label)
      end

      describe "Org Level Permissions" do
        describe "OrgManager" do
          let(:member_a) { @org_a_manager }
          let(:member_b) { @org_b_manager }

          include_examples "enumerate and read service only", "OrgManager"
        end

        describe "OrgUser" do
          let(:member_a) { @org_a_member }
          let(:member_b) { @org_b_member }

          include_examples "enumerate and read service only", "OrgUser"
        end

        describe "BillingManager" do
          let(:member_a) { @org_a_billing_manager }
          let(:member_b) { @org_b_billing_manager }

          include_examples "enumerate and read service only", "BillingManager"
        end

        describe "Auditor" do
          let(:member_a) { @org_a_auditor }
          let(:member_b) { @org_b_auditor }

          include_examples "enumerate and read service only", "Auditor"
        end
      end

      describe "App Space Level Permissions" do
        describe "SpaceManager" do
          let(:member_a) { @space_a_manager }
          let(:member_b) { @space_b_manager }

          include_examples "enumerate and read service only", "SpaceManager"
        end

        describe "Developer" do
          let(:member_a) { @space_a_developer }
          let(:member_b) { @space_b_developer }

          include_examples "enumerate and read service only", "Developer"
        end

        describe "SpaceAuditor" do
          let(:member_a) { @space_a_auditor }
          let(:member_b) { @space_b_auditor }

          include_examples "enumerate and read service only", "SpaceAuditor"
        end
      end
    end

    describe "get /v2/services?q=active:<t|f>" do
      let (:headers) do
        user = VCAP::CloudController::Models::User.make
        headers_for(user)
      end

      before(:all) do
        reset_database
        @active = 3.times.map { Models::Service.make(:active => true) }
        @inactive = 2.times.map { Models::Service.make(:active => false) }
      end

      def decoded_guids
        decoded_response["resources"].map { |r| r["metadata"]["guid"] }
      end

      it "should get all services" do
        get "/v2/services", {}, headers
        last_response.should be_ok
        decoded_guids.should =~ (@active + @inactive).map(&:guid)
      end

      it "should filter inactive services" do
        # Sequel stores 'true' and 'false' as 't' and 'f' in sqlite, so with
        # sqlite, instead of 'true' or 'false', the parameter must be specified
        # as 't' or 'f'. But in postgresql, either way is ok.
        get "/v2/services?q=active:t", {}, headers
        last_response.should be_ok
        decoded_guids.should =~ @active.map(&:guid)
      end

      it "should get inactive services" do
        get "/v2/services?q=active:f", {}, headers
        last_response.should be_ok
        decoded_guids.should =~ @inactive.map(&:guid)
      end
    end

    describe "POST", "/v2/services" do
      it "accepts a request with unique_id" do
        payload = VCAP::CloudController::Service::CreateMessage.new(
          :label => 'foo',
          :provider => 'phan',
          :url => Sham.url,
          :description => 'd',
          :version => 'v',
          :unique_id => Sham.unique_id,
        ).encode
        post "/v2/services", payload, admin_headers
        last_response.status.should eq(201)
      end
    end

    describe "PUT", "/v2/services/:guid" do
      it "rejects updating unique_id" do
        service = Models::Service.make
        new_unique_id = service.unique_id.reverse
        payload = Yajl::Encoder.encode({"unique_id" => new_unique_id})
        put "/v2/services/#{service.guid}", payload, admin_headers
        last_response.status.should eq 400
      end
    end
  end
end<|MERGE_RESOLUTION|>--- conflicted
+++ resolved
@@ -2,12 +2,11 @@
 
 module VCAP::CloudController
   describe VCAP::CloudController::Service do
-<<<<<<< HEAD
     include_examples "uaa authenticated api", path: "/v2/services"
     include_examples "enumerating objects", path: "/v2/services", model: Models::Service
     include_examples "reading a valid object", path: "/v2/services", model: Models::Service, basic_attributes: %w(label provider url description version)
     include_examples "operations on an invalid object", path: "/v2/services"
-    include_examples "creating and updating", path: "/v2/services", model: Models::Service, required_attributes: %w(label provider url description version), unique_attributes: %w(label provider), extra_attributes: %w(extra)
+    include_examples "creating and updating", path: "/v2/services", model: Models::Service, required_attributes: %w(label provider url description version), unique_attributes: %w(label provider), ci_attributes: %w(label provider), extra_attributes: %w(extra)
     include_examples "deleting a valid object", path: "/v2/services", model: Models::Service,
       one_to_many_collection_ids: {:service_plans => lambda { |service| Models::ServicePlan.make(:service => service) }},
       one_to_many_collection_ids_without_url: {}
@@ -17,20 +16,6 @@
       },
       many_to_one_collection_ids: {},
       many_to_many_collection_ids: {}
-=======
-
-    it_behaves_like "a CloudController API", {
-      :path                 => "/v2/services",
-      :model                => Models::Service,
-      :required_attributes  => [:label, :provider, :url, :description, :version],
-      :extra_attributes     => [:extra],
-      :unique_attributes    => [:label, :provider],
-      :ci_attributes        => [:label, :provider],
-      :one_to_many_collection_ids  => {
-        :service_plans => lambda { |service| Models::ServicePlan.make(:service => service) }
-      }
-    }
->>>>>>> 8c9e7ace
 
     shared_examples "enumerate and read service only" do |perm_name|
       include_examples "permission checks", perm_name,
