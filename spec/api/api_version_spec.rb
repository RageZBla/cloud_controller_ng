--- conflicted
+++ resolved
@@ -2,11 +2,7 @@
 require 'vcap/digester'
 
 RSpec.describe 'Stable API warning system', api_version_check: true do
-<<<<<<< HEAD
-  API_FOLDER_CHECKSUM = '738bde434d6af3837fd36a580c1b9c3586324413'.freeze
-=======
-  API_FOLDER_CHECKSUM = '768d0cd5ab9b32809f63c7e6ede60ff101ca431e'.freeze
->>>>>>> a67119d5
+  API_FOLDER_CHECKSUM = '2f13bdc11a589f1d0fe371a220a9ea0e5a9aaceb'.freeze
 
   it 'tells the developer if the API specs change' do
     api_folder = File.expand_path('..', __FILE__)
