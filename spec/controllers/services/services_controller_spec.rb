--- conflicted
+++ resolved
@@ -112,9 +112,9 @@
       let(:headers) { headers_for(user) }
 
       before do
-<<<<<<< HEAD
+        @service_broker=ServiceBroker.make(name: 'FreeWidgets', broker_url: 'http://example.com/', auth_password: 'secret')
         @active = 3.times.map do
-          Service.make(active: true, long_description: Sham.long_description).tap do |svc|
+          Service.make(active: true, long_description: Sham.long_description, service_broker: @service_broker).tap do |svc|
             ServicePlan.make(service: svc)
           end
         end
@@ -123,12 +123,6 @@
             ServicePlan.make(service: svc)
           end
         end
-=======
-        @service_broker=ServiceBroker.make(name: 'FreeWidgets', broker_url: 'http://example.com/', auth_password: 'secret')
-        @active = 3.times.map { Service.make(:active => true, :long_description => Sham.long_description, :service_broker => @service_broker).
-          tap{|svc| ServicePlan.make(:service => svc) } }
-        @inactive = 2.times.map { Service.make(:active => false).tap{|svc| ServicePlan.make(:service => svc) } }
->>>>>>> 9961f0d9
       end
 
       def decoded_guids
@@ -194,7 +188,14 @@
           decoded_guids.should =~ @inactive.map(&:guid)
         end
       end
-<<<<<<< HEAD
+
+      describe "get /v2/services?q=service_broker_guid:<guid>" do
+        it "can list services by broker" do
+          get "/v2/services?q=service_broker_guid:"+@service_broker.guid, {}, headers
+          last_response.should be_ok
+          decoded_guids.should =~ @active.map(&:guid)
+        end
+      end
 
       describe 'filtering by label' do
         let(:my_service) { @active.fetch(0) }
@@ -239,14 +240,6 @@
             last_response.should be_ok
             decoded_guids.should == [my_service.guid]
           end
-=======
-      
-      describe "get /v2/services?q=service_broker_guid:<guid>" do
-        it "can list services by broker" do
-          get "/v2/services?q=service_broker_guid:"+@service_broker.guid, {}, headers
-          last_response.should be_ok
-          decoded_guids.should =~ @active.map(&:guid)
->>>>>>> 9961f0d9
         end
       end
     end
