--- conflicted
+++ resolved
@@ -69,26 +69,6 @@
     end
   end
 
-<<<<<<< HEAD
-  describe "#create_binding" do
-    let(:app) { VCAP::CloudController::App.make }
-    let(:instance) { described_class.make(space: app.space, credentials: {a: 'b'}) }
-    let(:binding_options) { Sham.binding_options }
-
-    it 'creates a service binding' do
-      new_binding = instance.create_binding(app.guid, binding_options)
-      new_binding.app_id.should == app.id
-      new_binding.binding_options.should == binding_options
-    end
-
-    it 'has the same credentials as the service instance' do
-      new_binding = instance.create_binding(app.guid, binding_options)
-      new_binding.credentials.should == {'a' => 'b'}
-    end
-  end
-
-=======
->>>>>>> 6e9199e9
   describe "#bindable?" do
     let(:service_instance) { described_class.make }
     specify { service_instance.should be_bindable }
