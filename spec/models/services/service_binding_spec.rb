require "spec_helper"

module VCAP::CloudController
  describe VCAP::CloudController::ServiceBinding, :services, type: :model do
    it_behaves_like "a CloudController model", {
      :required_attributes => [:service_instance, :app],
      :db_required_attributes => [:service_instance_id, :app_id, :credentials],
      :unique_attributes => [ [:app, :service_instance] ],
      :create_attribute => lambda { |name|
        @space ||= Space.make
        case name.to_sym
          when :app
            App.make(:space => @space)
          when :service_instance
            ManagedServiceInstance.make(:space => @space)
        end
      },
      :create_attribute_reset => lambda { @space = nil },
      :many_to_one => {
        :app => {
          :delete_ok => true,
          :create_for => lambda { |service_binding|
            App.make(:space => service_binding.space)
          }
        },
        :service_instance => {
          :delete_ok => true,
          :create_for => lambda { |service_binding|
            ManagedServiceInstance.make(:space => service_binding.space)
          }
        }
      }
    }

    it_behaves_like "a model with an encrypted attribute" do
      let(:service_instance) do
        service_instance = ManagedServiceInstance.make.tap do |instance|
          instance.stub(:service_gateway_client).and_return(
            double("Service Gateway Client",
              :bind => VCAP::Services::Api::GatewayHandleResponse.new(
                :service_id => "gwname_binding",
                :configuration => "abc",
                :credentials => value_to_encrypt
              ),
              :unprovision => nil
            )
          )
        end
      end

      after { service_instance.destroy }

      def new_model
        ServiceBinding.make(:service_instance => service_instance)
      end

      let(:encrypted_attr) { :credentials }
    end

    describe "bad relationships" do
      before do
        # since we don't set them, these will have different app spaces
        @service_instance = ManagedServiceInstance.make
        @app = App.make
        @service_binding = ServiceBinding.make
      end

      it "should not associate an app with a service from a different app space" do
        expect {
          service_binding = ServiceBinding.make
          service_binding.app = @app
          service_binding.save
        }.to raise_error ServiceBinding::InvalidAppAndServiceRelation
      end

      it "should not associate a service with an app from a different app space" do
        expect {
          service_binding = ServiceBinding.make
          service_binding.service_instance = @service_instance
          service_binding.save
        }.to raise_error ServiceBinding::InvalidAppAndServiceRelation
      end
    end

    describe "binding" do
      let(:gw_client) { double(:client).as_null_object }

      let(:service) { Service.make }
      let(:service_plan) { ServicePlan.make(:service => service) }
      let(:service_instance) do
        ManagedServiceInstance.new(
          :service_plan => service_plan,
          :name => "my-postgresql",
<<<<<<< HEAD
          :space => Space.make,
          :gateway_name => 'named stored in gateway',
        )
      end

      let(:provision_resp) do
        VCAP::Services::Api::GatewayHandleResponse.new(
          :service_id => "gwname_instance",
          :configuration => "abc",
          :credentials => {:password => "foo"}
=======
          :space => Models::Space.make,
          :gateway_name => 'gwname_instance',
          :credentials => Sham.service_credentials
>>>>>>> 6e9199e9
        )
      end

      let(:bind_resp) do
        VCAP::Services::Api::GatewayHandleResponse.new(
          :service_id => "gwname_binding",
          :configuration => "abc",
          :credentials => {:password => "foo"}
        )
      end

      before do
<<<<<<< HEAD
        ManagedServiceInstance.any_instance.stub(:service_gateway_client).and_return(gw_client)
        gw_client.stub(:provision).and_return(provision_resp)
=======
        Models::ManagedServiceInstance.any_instance.stub(:service_gateway_client).and_return(gw_client)
>>>>>>> 6e9199e9
        gw_client.stub(:bind).and_return(bind_resp)
        service_instance.save
      end

      context "service binding" do
        it "should bind a service on the gw during create" do
          VCAP::CloudController::SecurityContext.
            should_receive(:current_user_email).
            and_return("a@b.c")
          gw_client.should_receive(:bind).with(hash_including(:email => "a@b.c", service_id: service_instance.gateway_name))

          binding = ServiceBinding.make(:service_instance => service_instance)
          binding.gateway_name.should == "gwname_binding"
          binding.gateway_data.should == "abc"
          binding.credentials.should == {"password" => "foo"}
        end

        it "should unbind a service on rollback after create" do
          expect {
            ManagedServiceInstance.db.transaction do
              gw_client.should_receive(:bind).and_return(bind_resp)
              gw_client.should_receive(:unbind)
              binding = ServiceBinding.make(:service_instance => service_instance)
              raise "something bad"
            end
          }.to raise_error
        end

        it "should not unbind a service on rollback after update" do
          gw_client.should_receive(:bind).and_return(bind_resp)
          binding = ServiceBinding.make(:service_instance => service_instance)

          expect {
            ManagedServiceInstance.db.transaction do
              binding.update(:name => "newname")
              raise "something bad"
            end
          }.to raise_error
        end
      end

      context "when the service is unbindable" do
        let(:service) do
          Service.make(bindable: false)
        end

          it "raises an UnbindableService" do
          expect {
            ServiceBinding.make(:service_instance => service_instance)
          }.to raise_error(Errors::UnbindableService)
          end

        it "should not bind a service on the gw during create" do
          gw_client.should_not_receive(:bind)

          begin
            ServiceBinding.make(:service_instance => service_instance)
          rescue Errors::UnbindableService
          end
        end
      end

      context "service unbinding" do
        it "should unbind a service on destroy" do
          gw_client.should_receive(:bind).and_return(bind_resp)
          binding = ServiceBinding.make(:service_instance => service_instance)

          gw_client.should_receive(:unbind).with(:service_id => "gwname_instance",
            :handle_id => "gwname_binding",
            :binding_options => {})
          binding.destroy
        end
      end
    end

    describe "restaging" do
      let(:app) do
        app = App.make
        app.state = "STARTED"
        app.instances = 1
        fake_app_staging(app)
        app
      end

      let(:service_instance) { ManagedServiceInstance.make(:space => app.space) }

      it "should trigger restaging when creating a binding" do
        ServiceBinding.make(:app => app, :service_instance => service_instance)
        app.refresh
        app.needs_staging?.should be_true
      end

      it "should trigger restaging when directly destroying a binding" do
        binding = ServiceBinding.make(:app => app, :service_instance => service_instance)
        app.refresh
        fake_app_staging(app)
        app.needs_staging?.should be_false

        binding.destroy
        app.refresh
        app.needs_staging?.should be_true
      end

      it "should trigger restaging when indirectly destroying a binding" do
        binding = ServiceBinding.make(:app => app, :service_instance => service_instance)
        app.refresh
        fake_app_staging(app)
        app.needs_staging?.should be_false

        app.remove_service_binding(binding)
        app.needs_staging?.should be_true
      end
    end

    describe "binding options" do

      let(:gw_client) { double(:client) }
      let(:response) do
        VCAP::Services::Api::GatewayHandleResponse.new(
          :service_id => "gwname_instance",
          :configuration => "abc",
          :credentials => {:password => "foo"}
        )
      end

      before do
        ManagedServiceInstance.any_instance.stub(:service_gateway_client).and_return(gw_client)
        gw_client.stub(:provision).and_return(response)
        gw_client.stub(:bind).and_return(response)
      end

      context "service gateway" do

        it "send binding_options to gateway" do
          binding_options = Sham.binding_options
          gw_client.
            should_receive(:bind).
            with(hash_including(:binding_options => binding_options))
          ServiceBinding.make(:binding_options => binding_options)
        end

        it "send default binding_options to gateway" do
          gw_client.
            should_receive(:bind).
            with(hash_including(:binding_options => {}))
          ServiceBinding.make
        end

      end
    end

  end
end<|MERGE_RESOLUTION|>--- conflicted
+++ resolved
@@ -91,22 +91,9 @@
         ManagedServiceInstance.new(
           :service_plan => service_plan,
           :name => "my-postgresql",
-<<<<<<< HEAD
           :space => Space.make,
-          :gateway_name => 'named stored in gateway',
-        )
-      end
-
-      let(:provision_resp) do
-        VCAP::Services::Api::GatewayHandleResponse.new(
-          :service_id => "gwname_instance",
-          :configuration => "abc",
-          :credentials => {:password => "foo"}
-=======
-          :space => Models::Space.make,
           :gateway_name => 'gwname_instance',
           :credentials => Sham.service_credentials
->>>>>>> 6e9199e9
         )
       end
 
@@ -119,12 +106,7 @@
       end
 
       before do
-<<<<<<< HEAD
         ManagedServiceInstance.any_instance.stub(:service_gateway_client).and_return(gw_client)
-        gw_client.stub(:provision).and_return(provision_resp)
-=======
-        Models::ManagedServiceInstance.any_instance.stub(:service_gateway_client).and_return(gw_client)
->>>>>>> 6e9199e9
         gw_client.stub(:bind).and_return(bind_resp)
         service_instance.save
       end
