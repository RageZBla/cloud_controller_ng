--- conflicted
+++ resolved
@@ -1107,7 +1107,6 @@
           expect { app.delete }.not_to raise_error
         end
 
-<<<<<<< HEAD
         it "allows scaling down instances of an app from above quota to below quota" do
           org.quota_definition = QuotaDefinition.make(:memory_limit => 72)
           act_as_cf_admin {org.save}
@@ -1161,7 +1160,8 @@
           app.memory = 32
           app.save
           expect(app.memory).to eq(32)
-=======
+        end
+
         it "should raise an error if instances is less than zero" do
           org = Organization.make(:quota_definition => quota)
           space = Space.make(:organization => org)
@@ -1171,7 +1171,6 @@
 
           app.instances = -1
           expect { app.save }.to raise_error(Sequel::ValidationFailed, /instances less_than_zero/)
->>>>>>> 7eccea0d
         end
       end
     end
