require 'spec_helper'

RSpec.describe BackgroundJobEnvironment do
  before do
    allow(Steno).to receive(:init)
    TestConfig.override(
      logging: { level: 'debug2' },
      bits_service: { enabled: false },
    )
  end
  let(:config) { VCAP::CloudController::Config.config }

  subject(:background_job_environment) { BackgroundJobEnvironment.new(config) }

  describe '#setup_environment' do
    before do
      allow(VCAP::CloudController::DB).to receive(:load_models)
      allow(Thread).to receive(:new).and_yield
      allow(EM).to receive(:run).and_yield
      allow(VCAP::CloudController::ResourcePool).to receive(:new)
    end

    it 'loads models' do
      expect(VCAP::CloudController::DB).to receive(:load_models)
      background_job_environment.setup_environment
    end

    it 'configures components' do
      expect(config).to receive(:configure_components)
      background_job_environment.setup_environment
    end

    it 'configures app observer with null stager and runner' do
      expect(VCAP::CloudController::ProcessObserver).to receive(:configure).with(
        instance_of(VCAP::CloudController::Stagers),
        instance_of(VCAP::CloudController::Runners)
      )
      background_job_environment.setup_environment
    end
<<<<<<< HEAD
=======

    it 'doesnt attempt to open a readiness port' do
      expect { TCPSocket.new('localhost', 9999).close }.to raise_error(Errno::ECONNREFUSED)
      background_job_environment.setup_environment
      expect { TCPSocket.new('localhost', 9999).close }.to raise_error(Errno::ECONNREFUSED)
    end

    context 'readiness_port provided' do
      it 'opens the readiness port' do
        expect { TCPSocket.new('localhost', 9999).close }.to raise_error(Errno::ECONNREFUSED)
        background_job_environment.setup_environment(9999)
        expect { TCPSocket.new('localhost', 9999).close }.not_to raise_error
      end
    end
>>>>>>> d74bc8a0
  end
end<|MERGE_RESOLUTION|>--- conflicted
+++ resolved
@@ -3,9 +3,11 @@
 RSpec.describe BackgroundJobEnvironment do
   before do
     allow(Steno).to receive(:init)
+    TestConfig.context = :worker
     TestConfig.override(
       logging: { level: 'debug2' },
       bits_service: { enabled: false },
+      readiness_port: nil
     )
   end
   let(:config) { VCAP::CloudController::Config.config }
@@ -37,8 +39,6 @@
       )
       background_job_environment.setup_environment
     end
-<<<<<<< HEAD
-=======
 
     it 'doesnt attempt to open a readiness port' do
       expect { TCPSocket.new('localhost', 9999).close }.to raise_error(Errno::ECONNREFUSED)
@@ -53,6 +53,5 @@
         expect { TCPSocket.new('localhost', 9999).close }.not_to raise_error
       end
     end
->>>>>>> d74bc8a0
   end
 end