require 'spec_helper'

RSpec.describe BackgroundJobEnvironment do
  before do
    allow(Steno).to receive(:init)
    TestConfig.context = :worker
    TestConfig.override(
      logging: { level: 'debug2' },
      bits_service: { enabled: false },
      readiness_port: nil
    )
  end
  let(:config) { TestConfig.config_instance }

  subject(:background_job_environment) { BackgroundJobEnvironment.new(config) }

  describe '#setup_environment' do
    before do
      allow(VCAP::CloudController::DB).to receive(:load_models)
      allow(Thread).to receive(:new).and_yield
      allow(EM).to receive(:run).and_yield
      allow(VCAP::CloudController::ResourcePool).to receive(:new)
    end

    it 'loads models' do
      expect(VCAP::CloudController::DB).to receive(:load_models)
      background_job_environment.setup_environment
    end

    it 'configures components' do
      expect(config).to receive(:configure_components)
      background_job_environment.setup_environment
    end

    it 'configures app observer with null stager and runner' do
      expect(VCAP::CloudController::ProcessObserver).to receive(:configure).with(
        instance_of(VCAP::CloudController::Stagers),
      instance_of(VCAP::CloudController::Runners)
      )
      background_job_environment.setup_environment
    end

    it 'doesnt attempt to open a readiness port' do
      expect { TCPSocket.new('localhost', 9999).close }.to raise_error(Errno::ECONNREFUSED)
      background_job_environment.setup_environment
      expect { TCPSocket.new('localhost', 9999).close }.to raise_error(Errno::ECONNREFUSED)
    end

<<<<<<< HEAD
    context 'readiness_port provided' do

=======
    context 'open_readiness is true' do
>>>>>>> f99752ae
      before do
        TestConfig.override(readiness_port: 9999)
      end

      it 'opens the readiness port' do
        expect { TCPSocket.new('localhost', 9999).close }.to raise_error(Errno::ECONNREFUSED)
<<<<<<< HEAD
        background_job_environment.setup_environment(9999)
=======
        background_job_environment.setup_environment(true)
>>>>>>> f99752ae
        expect { TCPSocket.new('localhost', 9999).close }.not_to raise_error
      end
    end
  end
end<|MERGE_RESOLUTION|>--- conflicted
+++ resolved
@@ -35,7 +35,7 @@
     it 'configures app observer with null stager and runner' do
       expect(VCAP::CloudController::ProcessObserver).to receive(:configure).with(
         instance_of(VCAP::CloudController::Stagers),
-      instance_of(VCAP::CloudController::Runners)
+        instance_of(VCAP::CloudController::Runners)
       )
       background_job_environment.setup_environment
     end
@@ -46,23 +46,15 @@
       expect { TCPSocket.new('localhost', 9999).close }.to raise_error(Errno::ECONNREFUSED)
     end
 
-<<<<<<< HEAD
     context 'readiness_port provided' do
 
-=======
-    context 'open_readiness is true' do
->>>>>>> f99752ae
       before do
         TestConfig.override(readiness_port: 9999)
       end
 
       it 'opens the readiness port' do
         expect { TCPSocket.new('localhost', 9999).close }.to raise_error(Errno::ECONNREFUSED)
-<<<<<<< HEAD
         background_job_environment.setup_environment(9999)
-=======
-        background_job_environment.setup_environment(true)
->>>>>>> f99752ae
         expect { TCPSocket.new('localhost', 9999).close }.not_to raise_error
       end
     end
