class BackgroundJobEnvironment
  def initialize(config)
    @config = config
    @log_counter = Steno::Sink::Counter.new
    @logger = Steno.logger('cc.background')

    VCAP::CloudController::StenoConfigurer.new(config.get(:logging)).configure do |steno_config_hash|
      steno_config_hash[:sinks] << @log_counter
    end
  end

<<<<<<< HEAD
  def setup_environment
    VCAP::CloudController::DB.load_models(@config.get(:db), Steno.logger('cc.background'))
    @config.configure_components

    yield if block_given?
  end
=======
  READINESS_SOCKET_QUEUE_DEPTH = 100

  def setup_environment(readiness_port=nil)
    VCAP::CloudController::DB.load_models(@config.get(:db), @logger)
    @config.configure_components

    if readiness_port && readiness_port > 0
      open_readiness_port(readiness_port)
      yield if block_given?
    end
  end

  private

  def open_readiness_port(port)
    # rubocop:disable Style/GlobalVars
    $socket = Socket.new(Socket::AF_INET, Socket::SOCK_STREAM)
    sockaddr = Socket.pack_sockaddr_in(port, '127.0.0.1')
    $socket.bind(sockaddr)

    $socket.listen(READINESS_SOCKET_QUEUE_DEPTH)
    # rubocop:enable Style/GlobalVars
  end
>>>>>>> d74bc8a0
end<|MERGE_RESOLUTION|>--- conflicted
+++ resolved
@@ -9,14 +9,6 @@
     end
   end
 
-<<<<<<< HEAD
-  def setup_environment
-    VCAP::CloudController::DB.load_models(@config.get(:db), Steno.logger('cc.background'))
-    @config.configure_components
-
-    yield if block_given?
-  end
-=======
   READINESS_SOCKET_QUEUE_DEPTH = 100
 
   def setup_environment(readiness_port=nil)
@@ -40,5 +32,4 @@
     $socket.listen(READINESS_SOCKET_QUEUE_DEPTH)
     # rubocop:enable Style/GlobalVars
   end
->>>>>>> d74bc8a0
 end