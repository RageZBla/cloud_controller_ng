--- conflicted
+++ resolved
@@ -140,16 +140,13 @@
         optional(:varz_password) => String,
         optional(:disable_custom_buildpacks) => bool,
         optional(:broker_client_timeout_seconds) => Integer,
-<<<<<<< HEAD
+        optional(:uaa_client_name) => String,
+        optional(:uaa_client_secret) => String,
 
         :renderer => {
           :max_results_per_page => Integer,
           :default_results_per_page => Integer,
         },
-=======
-        optional(:uaa_client_name) => String,
-        optional(:uaa_client_secret) => String
->>>>>>> 3f511bd0
       }
     end
 
