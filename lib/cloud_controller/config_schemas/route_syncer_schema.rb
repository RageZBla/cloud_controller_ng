--- conflicted
+++ resolved
@@ -12,13 +12,8 @@
           },
 
           pid_filename: String, # Pid filename to use
-
-<<<<<<< HEAD
           readiness_port: Integer,
-          max_migration_duration_in_minutes: Integer,
-=======
           optional(:max_migration_duration_in_minutes) => Integer,
->>>>>>> 37022bfd
           db: {
             optional(:database) => Hash, # db connection hash for sequel
             max_connections: Integer, # max connections in the connection pool
