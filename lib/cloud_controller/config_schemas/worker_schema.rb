--- conflicted
+++ resolved
@@ -11,13 +11,9 @@
           system_hostnames: [String],
           system_domain: String,
           tls_port: Integer,
-<<<<<<< HEAD
           readiness_ports: {
               cloud_controller_worker: Integer
           },
-=======
-          readiness_port: Integer,
->>>>>>> f99752ae
           external_protocol: String,
           internal_service_hostname: String,
           disable_private_domain_cross_space_context_path_route_sharing: bool,
@@ -40,7 +36,7 @@
           stacks_file: String,
           newrelic_enabled: bool,
 
-          optional(:max_migration_duration_in_minutes) => Integer,
+          max_migration_duration_in_minutes: Integer,
           db: {
             optional(:database) => Hash, # db connection hash for sequel
             max_connections: Integer, # max connections in the connection pool
