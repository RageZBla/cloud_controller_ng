--- conflicted
+++ resolved
@@ -129,14 +129,9 @@
         health_check_timeout_ms: timeout_ms,
         last_updated: process.updated_at.to_f.to_s,
         volume_mounts: generate_volume_mounts(process),
-<<<<<<< HEAD
-        ports: ports(process),
+        ports: process.open_ports,
         routes: routes(process),
         lifecycle: lifecycle.to_hash
-=======
-        ports: process.open_ports,
-        routes: routes(process)
->>>>>>> 4b7ed8a7
       }
       MultiJson.dump(body)
     end
