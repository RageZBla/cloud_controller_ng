--- conflicted
+++ resolved
@@ -2,7 +2,8 @@
   desc 'Clear the delayed_job queue.'
   task :clear do
     RakeConfig.context = :worker
-    BackgroundJobEnvironment.new(RakeConfig.config).setup_environment do
+    BackgroundJobEnvironment.new(RakeConfig.config).setup_environment(RakeConfig.config.get(:readiness_ports,
+                                                                                            :cloud_controller_worker)) do
       Delayed::Job.delete_all
     end
   end
@@ -61,15 +62,11 @@
 
     def start_working
       config = RakeConfig.config
-<<<<<<< HEAD
-      BackgroundJobEnvironment.new(config).setup_environment
-=======
       if RakeConfig.context == :api
         BackgroundJobEnvironment.new(config).setup_environment
       else
         BackgroundJobEnvironment.new(config).setup_environment(RakeConfig.config.get(:readiness_ports, :cloud_controller_worker))
       end
->>>>>>> d74bc8a0
       logger = Steno.logger('cc-worker')
       logger.info("Starting job with options #{@queue_options}")
       if config.get(:loggregator) && config.get(:loggregator, :router)
