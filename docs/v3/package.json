--- conflicted
+++ resolved
@@ -21,13 +21,8 @@
   "devDependencies": {
     "check-pages": "^0.10.0",
     "cheerio": "^1.0.0-rc.3",
-<<<<<<< HEAD
-    "express": "^4.16.4",
+    "express": "^4.17.1",
     "glob": "^7.1.6",
-=======
-    "express": "^4.17.1",
-    "glob": "^7.1.3",
->>>>>>> 85009961
     "gulp": "^4.0.0",
     "gulp-cli": "^2.3.0"
   },
